--- conflicted
+++ resolved
@@ -227,18 +227,6 @@
         ("embedder/elmo_ru_news.json", "embedder_ru_news", ('IP',)): [ONE_ARGUMENT_INFER_CHECK],
     },
     "ranking": {
-<<<<<<< HEAD
-=======
-        ("ranking/ranking_ubuntu_v2_bert_uncased.json", "ranking", ('TI',)): [ONE_ARGUMENT_INFER_CHECK],
-        ("ranking/ranking_ubuntu_v2_bert_sep.json", "ranking", ('TI',)): [ONE_ARGUMENT_INFER_CHECK],
-        ("ranking/ranking_ubuntu_v2_bert_sep_interact.json", "ranking", ('IP',)): [ONE_ARGUMENT_INFER_CHECK],
-        ("ranking/ranking_ubuntu_v2_mt_word2vec_smn.json", "ranking", ('TI',)): [ONE_ARGUMENT_INFER_CHECK],
-        ("ranking/ranking_ubuntu_v2_mt_word2vec_dam_transformer.json", "ranking", ('TI',)): [ONE_ARGUMENT_INFER_CHECK],
-        ("ranking/ranking_ubuntu_v2_mt_word2vec_dam_transformer.json", "ranking", ('IP',)):
-            [(' & & & & & & & & bonhoeffer  whar drives do you want to mount what &  i have an ext3 usb drive  '
-              '& look with fdisk -l & hello there & fdisk is all you need',
-              None)],
->>>>>>> ea68f89d
         ("ranking/ranking_ubuntu_v2_torch_bert_uncased.json", "ranking", ('TI',)): [ONE_ARGUMENT_INFER_CHECK]
     },
     "doc_retrieval": {
