# Copyright 2017 Neural Networks and Deep Learning lab, MIPT
#
# Licensed under the Apache License, Version 2.0 (the "License");
# you may not use this file except in compliance with the License.
# You may obtain a copy of the License at
#
#     http://www.apache.org/licenses/LICENSE-2.0
#
# Unless required by applicable law or agreed to in writing, software
# distributed under the License is distributed on an "AS IS" BASIS,
# WITHOUT WARRANTIES OR CONDITIONS OF ANY KIND, either express or implied.
# See the License for the specific language governing permissions and
# limitations under the License.

ALIASES = {
<<<<<<< HEAD
    'multi_squad_noans': 'qa_multisquad_bert',
    'multi_squad_noans_infer': 'qa_multisquad_bert',
    'multi_squad_retr_noans': 'qa_multisquad_bert',
=======
    'kbqa_cq': 'kbqa_cq_en',
    'kbqa_cq_online': 'kbqa_cq_en',
    'kbqa_cq_rus': 'kbqa_cq_ru',
>>>>>>> 7f1c9265
    'ner_collection3_m1': 'ner_collection3_bert',
    'ner_conll2003': 'ner_conll2003_bert',
    'ner_conll2003_torch_bert': 'ner_conll2003_bert',
    'ner_dstc2': 'ner_conll2003_bert',
    'ner_few_shot_ru': 'ner_rus_bert',
    'ner_few_shot_ru_simulate': 'ner_rus_bert',
    'ner_ontonotes': 'ner_ontonotes_bert',
    'ner_ontonotes_bert_emb': 'ner_ontonotes_bert',
    'ner_ontonotes_bert_mult_torch': 'ner_ontonotes_bert_mult',
    'ner_ontonotes_bert_torch': 'ner_ontonotes_bert',
    'ner_rus': 'ner_rus_bert',
    'ru_odqa_infer_wiki_rubert': 'ru_odqa_infer_wiki',
    'sentseg_dailydialog': 'sentseg_dailydialog_bert',
    'squad': 'squad_bert',
    'squad_bert_infer': 'squad_bert',
    'squad_bert_multilingual_freezed_emb': 'squad_bert',
    'squad_ru': 'squad_ru_bert',
    'squad_ru_bert_infer': 'squad_ru_bert',
    'squad_ru_convers_distilrubert_2L_infer': 'squad_ru_convers_distilrubert_2L',
    'squad_ru_convers_distilrubert_6L_infer': 'squad_ru_convers_distilrubert_6L',
    'squad_ru_rubert': 'squad_ru_bert',
    'squad_ru_rubert_infer': 'squad_ru_bert',
    'squad_torch_bert': 'squad_bert',
    'squad_torch_bert_infer': 'squad_bert'
}<|MERGE_RESOLUTION|>--- conflicted
+++ resolved
@@ -13,15 +13,12 @@
 # limitations under the License.
 
 ALIASES = {
-<<<<<<< HEAD
+    'kbqa_cq': 'kbqa_cq_en',
+    'kbqa_cq_online': 'kbqa_cq_en',
+    'kbqa_cq_rus': 'kbqa_cq_ru',
     'multi_squad_noans': 'qa_multisquad_bert',
     'multi_squad_noans_infer': 'qa_multisquad_bert',
     'multi_squad_retr_noans': 'qa_multisquad_bert',
-=======
-    'kbqa_cq': 'kbqa_cq_en',
-    'kbqa_cq_online': 'kbqa_cq_en',
-    'kbqa_cq_rus': 'kbqa_cq_ru',
->>>>>>> 7f1c9265
     'ner_collection3_m1': 'ner_collection3_bert',
     'ner_conll2003': 'ner_conll2003_bert',
     'ner_conll2003_torch_bert': 'ner_conll2003_bert',
