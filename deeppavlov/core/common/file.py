# Copyright 2017 Neural Networks and Deep Learning lab, MIPT
#
# Licensed under the Apache License, Version 2.0 (the "License");
# you may not use this file except in compliance with the License.
# You may obtain a copy of the License at
#
#     http://www.apache.org/licenses/LICENSE-2.0
#
# Unless required by applicable law or agreed to in writing, software
# distributed under the License is distributed on an "AS IS" BASIS,
# WITHOUT WARRANTIES OR CONDITIONS OF ANY KIND, either express or implied.
# See the License for the specific language governing permissions and
# limitations under the License.

import json
import pickle
from collections import OrderedDict
from logging import getLogger
from pathlib import Path
from typing import Union, Any, Iterable, Optional

from deeppavlov.core.common.aliases import ALIASES

log = getLogger(__name__)

_red_text, _reset_text_color, _sharp_line = "\x1b[31;20m", "\x1b[0m", '#'*80
DEPRECATOIN_MSG = f"{_red_text}\n\n{_sharp_line}\n" \
                  "# The model '{0}' has been removed from the DeepPavlov configs.\n" \
                  "# The model '{1}' is used instead.\n" \
                  "# To disable this message please switch to '{1}'.\n" \
                  "# Automatic name resolving will be disabled in the deeppavlov 1.2.0,\n" \
                  "# and if you try to use '{0}' you will get an ERROR.\n" \
                  f"{_sharp_line}{_reset_text_color}\n"

task_name_dict = {
    'danetqa': 'DaNetQA',
    'rcb': 'RCB',
    'parus': 'PARus',
    'muserc': 'MuSeRC',
    'rucos': 'RuCoS',
    'russe': 'RUSSE',
    'rwsd': 'RWSD',
    'lidirus': 'LiDiRus',
    'terra': 'TERRa',
    'record': 'ReCoRD',
    'copa': 'COPA',
    'multirc': 'MultiRC',
    'boolq': 'BoolQ'
}


def find_config(pipeline_config_path: Union[str, Path]) -> Path:
    if pipeline_config_path in ALIASES:
        new_pipeline_config_path = ALIASES[pipeline_config_path]
        log.warning(DEPRECATOIN_MSG.format(pipeline_config_path, new_pipeline_config_path))
        pipeline_config_path = new_pipeline_config_path

    if not Path(pipeline_config_path).is_file():
        configs = [c for c in Path(__file__).parent.parent.parent.glob(f'configs/**/{pipeline_config_path}.json')
                   if str(c.with_suffix('')).endswith(pipeline_config_path)]  # a simple way to not allow * and ?
        if configs:
            log.debug(f"Interpreting '{pipeline_config_path}' as '{configs[0]}'")
            pipeline_config_path = configs[0]

    return Path(pipeline_config_path)


def read_json(fpath: Union[str, Path]) -> dict:
    with open(fpath, encoding='utf8') as fin:
        return json.load(fin, object_pairs_hook=OrderedDict)


def save_json(data: dict, fpath: Union[str, Path]) -> None:
    with open(fpath, 'w', encoding='utf8') as fout:
        json.dump(data, fout, ensure_ascii=False, indent=2)


def save_pickle(data: dict, fpath: Union[str, Path]) -> None:
    with open(fpath, 'wb') as fout:
        pickle.dump(data, fout, protocol=4)


def load_pickle(fpath: Union[str, Path]) -> Any:
    with open(fpath, 'rb') as fin:
<<<<<<< HEAD
        return pickle.load(fin)


def read_yaml(fpath: Union[str, Path]) -> dict:
    yaml = YAML(typ="safe")
    with open(fpath, encoding='utf8') as fin:
        return yaml.load(fin)


def save_jsonl(data: Iterable[dict], task_name: Optional[str]) -> None:
    json_name = task_name_dict[task_name]
    filepath = f'{json_name}.jsonl'
    with open(filepath, 'w') as f:
        for item in data:
            f.write(f"{json.dumps(item)}\n")
    log.info(f'Prediction saved to {filepath}')
=======
        return pickle.load(fin)
>>>>>>> caa1f639
<|MERGE_RESOLUTION|>--- conflicted
+++ resolved
@@ -82,14 +82,7 @@
 
 def load_pickle(fpath: Union[str, Path]) -> Any:
     with open(fpath, 'rb') as fin:
-<<<<<<< HEAD
         return pickle.load(fin)
-
-
-def read_yaml(fpath: Union[str, Path]) -> dict:
-    yaml = YAML(typ="safe")
-    with open(fpath, encoding='utf8') as fin:
-        return yaml.load(fin)
 
 
 def save_jsonl(data: Iterable[dict], task_name: Optional[str]) -> None:
@@ -98,7 +91,4 @@
     with open(filepath, 'w') as f:
         for item in data:
             f.write(f"{json.dumps(item)}\n")
-    log.info(f'Prediction saved to {filepath}')
-=======
-        return pickle.load(fin)
->>>>>>> caa1f639
+    log.info(f'Prediction saved to {filepath}')