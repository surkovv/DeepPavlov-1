--- conflicted
+++ resolved
@@ -44,16 +44,6 @@
   "glove": [
     "{DEEPPAVLOV_PATH}/requirements/gensim.txt"
   ],
-<<<<<<< HEAD
-  "hybrid_ner_model": [
-    "{DEEPPAVLOV_PATH}/requirements/tf.txt",
-    "{DEEPPAVLOV_PATH}/requirements/tf-hub.txt",
-    "{DEEPPAVLOV_PATH}/requirements/gensim.txt"
-=======
-  "go_bot": [
-    "{DEEPPAVLOV_PATH}/requirements/tf.txt"
->>>>>>> c3876962
-  ],
   "input_splitter": [
     "{DEEPPAVLOV_PATH}/requirements/tf.txt",
     "{DEEPPAVLOV_PATH}/requirements/bert_dp.txt"
