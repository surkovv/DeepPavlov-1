{
  "UD_pymorphy_lemmatizer": [
    "{DEEPPAVLOV_PATH}/requirements/morpho_tagger.txt"
  ],
  "bert_classifier": [
    "{DEEPPAVLOV_PATH}/requirements/tf.txt",
    "{DEEPPAVLOV_PATH}/requirements/bert_dp.txt"
  ],
  "bert_ner_preprocessor": [
    "{DEEPPAVLOV_PATH}/requirements/bert_dp.txt",
    "{DEEPPAVLOV_PATH}/requirements/tf.txt"
  ],
  "bert_preprocessor": [
    "{DEEPPAVLOV_PATH}/requirements/bert_dp.txt",
    "{DEEPPAVLOV_PATH}/requirements/tf.txt"
  ],
  "bert_sequence_network": [
    "{DEEPPAVLOV_PATH}/requirements/tf.txt",
    "{DEEPPAVLOV_PATH}/requirements/bert_dp.txt"
  ],
  "bert_sequence_tagger": [
    "{DEEPPAVLOV_PATH}/requirements/tf.txt",
    "{DEEPPAVLOV_PATH}/requirements/bert_dp.txt"
  ],
  "bert_syntax_parser": [
    "{DEEPPAVLOV_PATH}/requirements/tf.txt",
    "{DEEPPAVLOV_PATH}/requirements/bert_dp.txt"
  ],
  "chu_liu_edmonds_transformer": [
    "{DEEPPAVLOV_PATH}/requirements/syntax_parser.txt"
  ],
  "dependency_output_prettifier": [
    "{DEEPPAVLOV_PATH}/requirements/tf.txt"
  ],
  "dictionary_vectorizer": [
    "{DEEPPAVLOV_PATH}/requirements/morpho_tagger.txt"
  ],
  "dstc_slotfilling": [
    "{DEEPPAVLOV_PATH}/requirements/rapidfuzz.txt"
  ],
  "fasttext": [
    "{DEEPPAVLOV_PATH}/requirements/fasttext.txt"
  ],
  "glove": [
    "{DEEPPAVLOV_PATH}/requirements/gensim.txt"
  ],
  "go_bot": [
    "{DEEPPAVLOV_PATH}/requirements/tf.txt"
  ],
  "hybrid_ner_model": [
    "{DEEPPAVLOV_PATH}/requirements/tf.txt",
    "{DEEPPAVLOV_PATH}/requirements/tf-hub.txt",
    "{DEEPPAVLOV_PATH}/requirements/gensim.txt"
  ],
  "input_splitter": [
    "{DEEPPAVLOV_PATH}/requirements/tf.txt",
    "{DEEPPAVLOV_PATH}/requirements/bert_dp.txt"
  ],
  "joint_tagger_parser": [
    "{DEEPPAVLOV_PATH}/requirements/tf.txt"
  ],
  "kenlm_elector": [
    "{DEEPPAVLOV_PATH}/requirements/kenlm.txt"
  ],
  "keras_classification_model": [
    "{DEEPPAVLOV_PATH}/requirements/tf.txt"
  ],
  "lemmatized_output_prettifier": [
    "{DEEPPAVLOV_PATH}/requirements/tf.txt"
  ],
  "mt_bert": [
    "{DEEPPAVLOV_PATH}/requirements/tf.txt",
    "{DEEPPAVLOV_PATH}/requirements/bert_dp.txt"
  ],
  "mt_bert_classification_task": [
    "{DEEPPAVLOV_PATH}/requirements/tf.txt",
    "{DEEPPAVLOV_PATH}/requirements/bert_dp.txt"
  ],
  "mt_bert_reuser": [
    "{DEEPPAVLOV_PATH}/requirements/tf.txt",
    "{DEEPPAVLOV_PATH}/requirements/bert_dp.txt"
  ],
  "mt_bert_seq_tagging_task": [
    "{DEEPPAVLOV_PATH}/requirements/tf.txt",
    "{DEEPPAVLOV_PATH}/requirements/bert_dp.txt"
  ],
  "ner": [
    "{DEEPPAVLOV_PATH}/requirements/tf.txt"
  ],
  "pymorphy_vectorizer": [
    "{DEEPPAVLOV_PATH}/requirements/morpho_tagger.txt"
  ],
  "rel_ranker": [
    "{DEEPPAVLOV_PATH}/requirements/tf.txt"
  ],
  "rel_ranking_infer": [
    "{DEEPPAVLOV_PATH}/requirements/tf.txt"
  ],
<<<<<<< HEAD
  "smn_nn": [
=======
  "squad_bert_infer": [
    "{DEEPPAVLOV_PATH}/requirements/tf.txt",
    "{DEEPPAVLOV_PATH}/requirements/bert_dp.txt"
  ],
  "squad_bert_model": [
    "{DEEPPAVLOV_PATH}/requirements/tf.txt",
    "{DEEPPAVLOV_PATH}/requirements/bert_dp.txt"
  ],
  "squad_model": [
>>>>>>> eb2fa46a
    "{DEEPPAVLOV_PATH}/requirements/tf.txt"
  ],
  "stream_spacy_tokenizer": [
    "{DEEPPAVLOV_PATH}/requirements/spacy.txt",
    "{DEEPPAVLOV_PATH}/requirements/en_core_web_sm.txt"
  ],
  "tag_output_prettifier": [
    "{DEEPPAVLOV_PATH}/requirements/tf.txt"
  ],
  "two_sentences_emb": [
    "{DEEPPAVLOV_PATH}/requirements/tf.txt"
  ],
  "wiki_parser": [
    "{DEEPPAVLOV_PATH}/requirements/hdt.txt"
  ],
  "bilstm_nn": [
    "{DEEPPAVLOV_PATH}/requirements/tf.txt"
  ],
  "typos_wikipedia_reader": [
    "{DEEPPAVLOV_PATH}/requirements/lxml.txt"
  ],
  "static_dictionary": [
    "{DEEPPAVLOV_PATH}/requirements/lxml.txt"
  ],
  "wikitionary_100K_vocab": [
    "{DEEPPAVLOV_PATH}/requirements/lxml.txt"
  ],
  "huggingface_dataset_iterator": [
    "{DEEPPAVLOV_PATH}/requirements/datasets.txt"
  ],
  "typos_custom_reader": [
    "{DEEPPAVLOV_PATH}/requirements/lxml.txt"
  ],
  "torch_text_classification_model": [
    "{DEEPPAVLOV_PATH}/requirements/pytorch16.txt"
  ],
  "huggingface_dataset_reader": [
    "{DEEPPAVLOV_PATH}/requirements/datasets.txt"
  ],
  "tree_to_sparql": [
    "{DEEPPAVLOV_PATH}/requirements/udapi.txt"
  ],
  "torch_transformers_preprocessor": [
    "{DEEPPAVLOV_PATH}/requirements/pytorch16.txt",
    "{DEEPPAVLOV_PATH}/requirements/transformers.txt"
  ],
  "torch_squad_transformers_preprocessor": [
    "{DEEPPAVLOV_PATH}/requirements/pytorch16.txt",
    "{DEEPPAVLOV_PATH}/requirements/transformers.txt"
  ],
  "torch_transformers_multiplechoice_preprocessor": [
    "{DEEPPAVLOV_PATH}/requirements/pytorch16.txt",
    "{DEEPPAVLOV_PATH}/requirements/transformers.txt"
  ],
  "torch_transformers_multiplechoice": [
    "{DEEPPAVLOV_PATH}/requirements/pytorch16.txt",
    "{DEEPPAVLOV_PATH}/requirements/transformers.txt"
  ],
  "torch_bert_ranker": [
    "{DEEPPAVLOV_PATH}/requirements/pytorch16.txt",
    "{DEEPPAVLOV_PATH}/requirements/transformers.txt"
  ],
  "torch_transformers_classifier": [
    "{DEEPPAVLOV_PATH}/requirements/pytorch16.txt",
    "{DEEPPAVLOV_PATH}/requirements/transformers.txt"
  ],
  "torch_transformers_sequence_tagger": [
    "{DEEPPAVLOV_PATH}/requirements/pytorch16.txt",
    "{DEEPPAVLOV_PATH}/requirements/transformers.txt"
  ],
  "ru_adj_to_noun": [
    "{DEEPPAVLOV_PATH}/requirements/udapi.txt"
  ],
  "transformers_bert_embedder": [
    "{DEEPPAVLOV_PATH}/requirements/pytorch16.txt",
    "{DEEPPAVLOV_PATH}/requirements/transformers.txt"
  ],
  "torch_transformers_ner_preprocessor": [
    "{DEEPPAVLOV_PATH}/requirements/pytorch16.txt",
    "{DEEPPAVLOV_PATH}/requirements/transformers.txt"
  ],
  "torch_bert_ranker_preprocessor": [
    "{DEEPPAVLOV_PATH}/requirements/pytorch16.txt",
    "{DEEPPAVLOV_PATH}/requirements/transformers.txt"
  ],
  "transformers_bert_preprocessor": [
    "{DEEPPAVLOV_PATH}/requirements/transformers.txt"
  ],
  "spelling_levenshtein": [
    "{DEEPPAVLOV_PATH}/requirements/sortedcontainers.txt"
  ],
  "typos_kartaslov_reader": [
    "{DEEPPAVLOV_PATH}/requirements/lxml.txt"
  ],
  "spelling_error_model": [
    "{DEEPPAVLOV_PATH}/requirements/lxml.txt"
  ],
  "torchtext_classification_data_reader": [
    "{DEEPPAVLOV_PATH}/requirements/torchtext.txt"
  ],
  "russian_words_vocab": [
    "{DEEPPAVLOV_PATH}/requirements/lxml.txt"
  ],
  "query_generator": [
    "{DEEPPAVLOV_PATH}/requirements/hdt.txt",
    "{DEEPPAVLOV_PATH}/requirements/tf.txt",
    "{DEEPPAVLOV_PATH}/requirements/bert_dp.txt",
    "{DEEPPAVLOV_PATH}/requirements/spacy.txt",
    "{DEEPPAVLOV_PATH}/requirements/en_core_web_sm.txt",
    "{DEEPPAVLOV_PATH}/requirements/whapi.txt",
    "{DEEPPAVLOV_PATH}/requirements/faiss.txt"
  ],
  "kbqa_entity_linker": [
    "{DEEPPAVLOV_PATH}/requirements/rapidfuzz.txt",
    "{DEEPPAVLOV_PATH}/requirements/hdt.txt",
    "{DEEPPAVLOV_PATH}/requirements/sortedcontainers.txt",
    "{DEEPPAVLOV_PATH}/requirements/tf.txt",
    "{DEEPPAVLOV_PATH}/requirements/bert_dp.txt",
    "{DEEPPAVLOV_PATH}/requirements/spacy.txt",
    "{DEEPPAVLOV_PATH}/requirements/en_core_web_sm.txt"
  ],
  "rel_ranking_bert_infer": [
    "{DEEPPAVLOV_PATH}/requirements/tf.txt",
    "{DEEPPAVLOV_PATH}/requirements/hdt.txt",
    "{DEEPPAVLOV_PATH}/requirements/bert_dp.txt",
    "{DEEPPAVLOV_PATH}/requirements/spacy.txt",
    "{DEEPPAVLOV_PATH}/requirements/en_core_web_sm.txt"
  ],
  "query_generator_online": [
    "{DEEPPAVLOV_PATH}/requirements/tf.txt",
    "{DEEPPAVLOV_PATH}/requirements/hdt.txt",
    "{DEEPPAVLOV_PATH}/requirements/bert_dp.txt",
    "{DEEPPAVLOV_PATH}/requirements/spacy.txt",
    "{DEEPPAVLOV_PATH}/requirements/en_core_web_sm.txt",
    "{DEEPPAVLOV_PATH}/requirements/whapi.txt",
    "{DEEPPAVLOV_PATH}/requirements/faiss.txt"
  ],
  "ner_chunker": [
    "{DEEPPAVLOV_PATH}/requirements/faiss.txt",
    "{DEEPPAVLOV_PATH}/requirements/tf.txt",
    "{DEEPPAVLOV_PATH}/requirements/hdt.txt",
    "{DEEPPAVLOV_PATH}/requirements/bert_dp.txt",
    "{DEEPPAVLOV_PATH}/requirements/spacy.txt",
    "{DEEPPAVLOV_PATH}/requirements/en_core_web_sm.txt"
  ],
  "intent_catcher": [
    "{DEEPPAVLOV_PATH}/requirements/tf.txt",
    "{DEEPPAVLOV_PATH}/requirements/tf-hub.txt",
    "{DEEPPAVLOV_PATH}/requirements/xeger.txt"
  ],
  "entity_linker": [
    "{DEEPPAVLOV_PATH}/requirements/faiss.txt",
    "{DEEPPAVLOV_PATH}/requirements/tf.txt",
    "{DEEPPAVLOV_PATH}/requirements/hdt.txt",
    "{DEEPPAVLOV_PATH}/requirements/bert_dp.txt",
    "{DEEPPAVLOV_PATH}/requirements/spacy.txt",
    "{DEEPPAVLOV_PATH}/requirements/en_core_web_sm.txt"
  ],
  "re_preprocessor": [
    "{DEEPPAVLOV_PATH}/requirements/pytorch16.txt",
    "{DEEPPAVLOV_PATH}/requirements/transformers.txt"
  ],
  "re_classifier": [
    "{DEEPPAVLOV_PATH}/requirements/opt_einsum.txt"
  ]
}<|MERGE_RESOLUTION|>--- conflicted
+++ resolved
@@ -96,19 +96,7 @@
   "rel_ranking_infer": [
     "{DEEPPAVLOV_PATH}/requirements/tf.txt"
   ],
-<<<<<<< HEAD
   "smn_nn": [
-=======
-  "squad_bert_infer": [
-    "{DEEPPAVLOV_PATH}/requirements/tf.txt",
-    "{DEEPPAVLOV_PATH}/requirements/bert_dp.txt"
-  ],
-  "squad_bert_model": [
-    "{DEEPPAVLOV_PATH}/requirements/tf.txt",
-    "{DEEPPAVLOV_PATH}/requirements/bert_dp.txt"
-  ],
-  "squad_model": [
->>>>>>> eb2fa46a
     "{DEEPPAVLOV_PATH}/requirements/tf.txt"
   ],
   "stream_spacy_tokenizer": [
