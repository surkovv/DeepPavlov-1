--- conflicted
+++ resolved
@@ -236,24 +236,6 @@
   ],
   "typos_kartaslov_reader": [
     "{DEEPPAVLOV_PATH}/requirements/lxml.txt"
-  ],
-<<<<<<< HEAD
-  "torch_squad_bert_infer": [
-    "{DEEPPAVLOV_PATH}/requirements/pytorch16.txt",
-    "{DEEPPAVLOV_PATH}/requirements/transformers.txt"
-=======
-  "nemo_asr": [
-    "{DEEPPAVLOV_PATH}/requirements/pytorch14.txt",
-    "{DEEPPAVLOV_PATH}/requirements/nemo.txt",
-    "{DEEPPAVLOV_PATH}/requirements/nemo-asr.txt"
-  ],
-  "nemo_tts": [
-    "{DEEPPAVLOV_PATH}/requirements/pytorch14.txt",
-    "{DEEPPAVLOV_PATH}/requirements/nemo.txt",
-    "{DEEPPAVLOV_PATH}/requirements/nemo-asr.txt",
-    "{DEEPPAVLOV_PATH}/requirements/transformers28.txt",
-    "{DEEPPAVLOV_PATH}/requirements/nemo-tts.txt"
->>>>>>> 1c88f03d
   ],
   "spelling_error_model": [
     "{DEEPPAVLOV_PATH}/requirements/lxml.txt"
