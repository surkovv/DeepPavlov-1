{
  "UD_pymorphy_lemmatizer": [
    "{DEEPPAVLOV_PATH}/requirements/morpho_tagger.txt"
  ],
  "answer_types_extractor": [
    "{DEEPPAVLOV_PATH}/requirements/spacy.txt",
    "{DEEPPAVLOV_PATH}/requirements/en_core_web_sm.txt",
    "{DEEPPAVLOV_PATH}/requirements/ru_core_news_sm.txt"
  ],
  "bert_classifier": [
    "{DEEPPAVLOV_PATH}/requirements/tf.txt",
    "{DEEPPAVLOV_PATH}/requirements/bert_dp.txt"
  ],
  "bert_ner_preprocessor": [
    "{DEEPPAVLOV_PATH}/requirements/bert_dp.txt",
    "{DEEPPAVLOV_PATH}/requirements/tf.txt"
  ],
  "bert_preprocessor": [
    "{DEEPPAVLOV_PATH}/requirements/bert_dp.txt",
    "{DEEPPAVLOV_PATH}/requirements/tf.txt"
  ],
  "bert_sequence_network": [
    "{DEEPPAVLOV_PATH}/requirements/tf.txt",
    "{DEEPPAVLOV_PATH}/requirements/bert_dp.txt"
  ],
  "bert_sequence_tagger": [
    "{DEEPPAVLOV_PATH}/requirements/tf.txt",
    "{DEEPPAVLOV_PATH}/requirements/bert_dp.txt"
  ],
  "bert_syntax_parser": [
    "{DEEPPAVLOV_PATH}/requirements/tf.txt",
    "{DEEPPAVLOV_PATH}/requirements/bert_dp.txt"
  ],
  "chu_liu_edmonds_transformer": [
    "{DEEPPAVLOV_PATH}/requirements/syntax_parser.txt"
  ],
  "dependency_output_prettifier": [
    "{DEEPPAVLOV_PATH}/requirements/tf.txt"
  ],
  "dictionary_vectorizer": [
    "{DEEPPAVLOV_PATH}/requirements/morpho_tagger.txt"
  ],
  "dstc_slotfilling": [
    "{DEEPPAVLOV_PATH}/requirements/rapidfuzz.txt"
  ],
  "fasttext": [
    "{DEEPPAVLOV_PATH}/requirements/fasttext.txt"
  ],
  "glove": [
    "{DEEPPAVLOV_PATH}/requirements/gensim.txt"
  ],
  "input_splitter": [
    "{DEEPPAVLOV_PATH}/requirements/tf.txt",
    "{DEEPPAVLOV_PATH}/requirements/bert_dp.txt"
  ],
  "joint_tagger_parser": [
    "{DEEPPAVLOV_PATH}/requirements/tf.txt"
  ],
  "kenlm_elector": [
    "{DEEPPAVLOV_PATH}/requirements/kenlm.txt"
  ],
  "keras_classification_model": [
    "{DEEPPAVLOV_PATH}/requirements/tf.txt"
  ],
  "lemmatized_output_prettifier": [
    "{DEEPPAVLOV_PATH}/requirements/tf.txt"
  ],
  "mt_bert": [
    "{DEEPPAVLOV_PATH}/requirements/tf.txt",
    "{DEEPPAVLOV_PATH}/requirements/bert_dp.txt"
  ],
  "mt_bert_classification_task": [
    "{DEEPPAVLOV_PATH}/requirements/tf.txt",
    "{DEEPPAVLOV_PATH}/requirements/bert_dp.txt"
  ],
  "mt_bert_reuser": [
    "{DEEPPAVLOV_PATH}/requirements/tf.txt",
    "{DEEPPAVLOV_PATH}/requirements/bert_dp.txt"
  ],
  "mt_bert_seq_tagging_task": [
    "{DEEPPAVLOV_PATH}/requirements/tf.txt",
    "{DEEPPAVLOV_PATH}/requirements/bert_dp.txt"
  ],
  "pymorphy_vectorizer": [
    "{DEEPPAVLOV_PATH}/requirements/morpho_tagger.txt"
  ],
  "rel_ranker": [
    "{DEEPPAVLOV_PATH}/requirements/tf.txt"
  ],
<<<<<<< HEAD
  "rel_ranking_infer": [
=======
  "squad_bert_infer": [
    "{DEEPPAVLOV_PATH}/requirements/tf.txt",
    "{DEEPPAVLOV_PATH}/requirements/bert_dp.txt"
  ],
  "squad_bert_model": [
    "{DEEPPAVLOV_PATH}/requirements/tf.txt",
    "{DEEPPAVLOV_PATH}/requirements/bert_dp.txt"
  ],
  "squad_model": [
>>>>>>> 7f1c9265
    "{DEEPPAVLOV_PATH}/requirements/tf.txt"
  ],
  "stream_spacy_tokenizer": [
    "{DEEPPAVLOV_PATH}/requirements/spacy.txt",
    "{DEEPPAVLOV_PATH}/requirements/en_core_web_sm.txt",
    "{DEEPPAVLOV_PATH}/requirements/ru_core_news_sm.txt"
  ],
  "tag_output_prettifier": [
    "{DEEPPAVLOV_PATH}/requirements/tf.txt"
  ],
  "two_sentences_emb": [
    "{DEEPPAVLOV_PATH}/requirements/tf.txt"
  ],
  "wiki_parser": [
    "{DEEPPAVLOV_PATH}/requirements/hdt.txt"
  ],
  "bilstm_nn": [
    "{DEEPPAVLOV_PATH}/requirements/tf.txt"
  ],
  "typos_wikipedia_reader": [
    "{DEEPPAVLOV_PATH}/requirements/lxml.txt"
  ],
  "static_dictionary": [
    "{DEEPPAVLOV_PATH}/requirements/lxml.txt"
  ],
  "wikitionary_100K_vocab": [
    "{DEEPPAVLOV_PATH}/requirements/lxml.txt"
  ],
  "huggingface_dataset_iterator": [
    "{DEEPPAVLOV_PATH}/requirements/datasets.txt"
  ],
  "typos_custom_reader": [
    "{DEEPPAVLOV_PATH}/requirements/lxml.txt"
  ],
  "torch_text_classification_model": [
    "{DEEPPAVLOV_PATH}/requirements/pytorch16.txt"
  ],
  "huggingface_dataset_reader": [
    "{DEEPPAVLOV_PATH}/requirements/datasets.txt"
  ],
  "tree_to_sparql": [
    "{DEEPPAVLOV_PATH}/requirements/udapi.txt"
  ],
  "torch_transformers_preprocessor": [
    "{DEEPPAVLOV_PATH}/requirements/pytorch16.txt",
    "{DEEPPAVLOV_PATH}/requirements/transformers.txt"
  ],
  "torch_squad_transformers_preprocessor": [
    "{DEEPPAVLOV_PATH}/requirements/pytorch16.txt",
    "{DEEPPAVLOV_PATH}/requirements/transformers.txt"
  ],
  "torch_transformers_multiplechoice_preprocessor": [
    "{DEEPPAVLOV_PATH}/requirements/pytorch16.txt",
    "{DEEPPAVLOV_PATH}/requirements/transformers.txt"
  ],
  "torch_transformers_multiplechoice": [
    "{DEEPPAVLOV_PATH}/requirements/pytorch16.txt",
    "{DEEPPAVLOV_PATH}/requirements/transformers.txt"
  ],
  "torch_bert_ranker": [
    "{DEEPPAVLOV_PATH}/requirements/pytorch16.txt",
    "{DEEPPAVLOV_PATH}/requirements/transformers.txt"
  ],
  "torch_transformers_classifier": [
    "{DEEPPAVLOV_PATH}/requirements/pytorch16.txt",
    "{DEEPPAVLOV_PATH}/requirements/transformers.txt"
  ],
  "torch_transformers_sequence_tagger": [
    "{DEEPPAVLOV_PATH}/requirements/pytorch16.txt",
    "{DEEPPAVLOV_PATH}/requirements/transformers.txt",
    "{DEEPPAVLOV_PATH}/requirements/torchcrf.txt"
  ],
  "ru_adj_to_noun": [
    "{DEEPPAVLOV_PATH}/requirements/udapi.txt"
  ],
  "transformers_bert_embedder": [
    "{DEEPPAVLOV_PATH}/requirements/pytorch16.txt",
    "{DEEPPAVLOV_PATH}/requirements/transformers.txt"
  ],
  "torch_transformers_ner_preprocessor": [
    "{DEEPPAVLOV_PATH}/requirements/pytorch16.txt",
    "{DEEPPAVLOV_PATH}/requirements/transformers.txt"
  ],
  "torch_bert_ranker_preprocessor": [
    "{DEEPPAVLOV_PATH}/requirements/pytorch16.txt",
    "{DEEPPAVLOV_PATH}/requirements/transformers.txt"
  ],
  "transformers_bert_preprocessor": [
    "{DEEPPAVLOV_PATH}/requirements/transformers.txt"
  ],
  "spelling_levenshtein": [
    "{DEEPPAVLOV_PATH}/requirements/sortedcontainers.txt"
  ],
  "typos_kartaslov_reader": [
    "{DEEPPAVLOV_PATH}/requirements/lxml.txt"
  ],
  "spelling_error_model": [
    "{DEEPPAVLOV_PATH}/requirements/lxml.txt"
  ],
  "torchtext_classification_data_reader": [
    "{DEEPPAVLOV_PATH}/requirements/torchtext.txt"
  ],
  "russian_words_vocab": [
    "{DEEPPAVLOV_PATH}/requirements/lxml.txt"
  ],
  "query_generator": [
    "{DEEPPAVLOV_PATH}/requirements/hdt.txt",
    "{DEEPPAVLOV_PATH}/requirements/tf.txt",
    "{DEEPPAVLOV_PATH}/requirements/bert_dp.txt",
    "{DEEPPAVLOV_PATH}/requirements/spacy.txt",
    "{DEEPPAVLOV_PATH}/requirements/en_core_web_sm.txt",
    "{DEEPPAVLOV_PATH}/requirements/whapi.txt",
    "{DEEPPAVLOV_PATH}/requirements/faiss.txt"
  ],
  "rel_ranking_infer": [
    "{DEEPPAVLOV_PATH}/requirements/tf.txt",
    "{DEEPPAVLOV_PATH}/requirements/hdt.txt",
    "{DEEPPAVLOV_PATH}/requirements/bert_dp.txt",
    "{DEEPPAVLOV_PATH}/requirements/spacy.txt",
    "{DEEPPAVLOV_PATH}/requirements/en_core_web_sm.txt",
    "{DEEPPAVLOV_PATH}/requirements/ru_core_news_sm.txt"
  ],
  "ner_chunker": [
    "{DEEPPAVLOV_PATH}/requirements/faiss.txt",
    "{DEEPPAVLOV_PATH}/requirements/tf.txt",
    "{DEEPPAVLOV_PATH}/requirements/hdt.txt",
    "{DEEPPAVLOV_PATH}/requirements/bert_dp.txt",
    "{DEEPPAVLOV_PATH}/requirements/spacy.txt",
    "{DEEPPAVLOV_PATH}/requirements/en_core_web_sm.txt",
    "{DEEPPAVLOV_PATH}/requirements/ru_core_news_sm.txt"
  ],
  "intent_catcher": [
    "{DEEPPAVLOV_PATH}/requirements/tf.txt",
    "{DEEPPAVLOV_PATH}/requirements/tf-hub.txt",
    "{DEEPPAVLOV_PATH}/requirements/xeger.txt"
  ],
  "entity_linker": [
    "{DEEPPAVLOV_PATH}/requirements/hdt.txt",
    "{DEEPPAVLOV_PATH}/requirements/rapidfuzz.txt",
    "{DEEPPAVLOV_PATH}/requirements/spacy.txt",
    "{DEEPPAVLOV_PATH}/requirements/en_core_web_sm.txt",
    "{DEEPPAVLOV_PATH}/requirements/ru_core_news_sm.txt"
  ],
  "re_preprocessor": [
    "{DEEPPAVLOV_PATH}/requirements/pytorch16.txt",
    "{DEEPPAVLOV_PATH}/requirements/transformers.txt"
  ],
  "re_classifier": [
    "{DEEPPAVLOV_PATH}/requirements/opt_einsum.txt"
  ],
  "torch_transformers_entity_ranker": [
    "{DEEPPAVLOV_PATH}/requirements/pytorch16.txt",
    "{DEEPPAVLOV_PATH}/requirements/transformers.txt"
  ],
  "torch_transformers_entity_ranker_infer": [
    "{DEEPPAVLOV_PATH}/requirements/pytorch16.txt",
    "{DEEPPAVLOV_PATH}/requirements/transformers.txt"
  ],
  "torch_transformers_squad": [
    "{DEEPPAVLOV_PATH}/requirements/pytorch16.txt",
    "{DEEPPAVLOV_PATH}/requirements/transformers.txt"
  ]
}<|MERGE_RESOLUTION|>--- conflicted
+++ resolved
@@ -87,9 +87,6 @@
   "rel_ranker": [
     "{DEEPPAVLOV_PATH}/requirements/tf.txt"
   ],
-<<<<<<< HEAD
-  "rel_ranking_infer": [
-=======
   "squad_bert_infer": [
     "{DEEPPAVLOV_PATH}/requirements/tf.txt",
     "{DEEPPAVLOV_PATH}/requirements/bert_dp.txt"
@@ -99,7 +96,6 @@
     "{DEEPPAVLOV_PATH}/requirements/bert_dp.txt"
   ],
   "squad_model": [
->>>>>>> 7f1c9265
     "{DEEPPAVLOV_PATH}/requirements/tf.txt"
   ],
   "stream_spacy_tokenizer": [
