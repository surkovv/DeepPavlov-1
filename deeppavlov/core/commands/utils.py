from pathlib import Path, PosixPath

from deeppavlov.core.common import paths
from deeppavlov.core.common.file import read_json


def set_usr_dir(config_path: str, usr_dir_name='USR_DIR'):
    """
    Make a serialization user dir.
    """
    config = read_json(config_path)
    try:
        usr_dir = Path(config['usr_dir'])
    except KeyError:
        # usr_dir = Path(config_path).expanduser().absolute().parent / usr_dir_name
        root_dir = Path(config_path).cwd()
        usr_dir = root_dir / usr_dir_name

    usr_dir.mkdir(exist_ok=True)

    paths.USR_PATH = usr_dir

<<<<<<< HEAD
    return usr_dir
=======

def get_usr_dir() -> PosixPath:
    return paths.USR_PATH
>>>>>>> f4e50dc7
<|MERGE_RESOLUTION|>--- conflicted
+++ resolved
@@ -20,10 +20,6 @@
 
     paths.USR_PATH = usr_dir
 
-<<<<<<< HEAD
-    return usr_dir
-=======
 
 def get_usr_dir() -> PosixPath:
-    return paths.USR_PATH
->>>>>>> f4e50dc7
+    return paths.USR_PATH