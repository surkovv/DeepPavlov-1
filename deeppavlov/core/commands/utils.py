--- conflicted
+++ resolved
@@ -12,15 +12,9 @@
     try:
         usr_dir = Path(config['usr_dir'])
     except KeyError:
-<<<<<<< HEAD
-        usr_dir = Path(config_path).expanduser().absolute().parent / usr_dir_name
-
-    usr_dir.mkdir(mode=0o755, exist_ok=True)
-=======
         usr_dir = Path(config_path).resolve().parent / usr_dir_name
 
     usr_dir.mkdir(exist_ok=True)
->>>>>>> 61167139
 
     paths.USR_PATH = usr_dir
     return usr_dir
