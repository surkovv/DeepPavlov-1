import tensorflow as tf
from abc import ABCMeta
<<<<<<< HEAD
import functools
from functools import wraps
import types
=======
from functools import wraps
>>>>>>> ce89128c

from six import with_metaclass


def _graph_wrap(func, graph):
    @wraps(func)
    def _wrapped(*args, **kwargs):
        with graph.as_default():
            try:
                return func(*args, **kwargs)
            except TypeError:
                print("wrapped function is {}".format(func))
    return _wrapped


class TfModelMeta(with_metaclass(type, ABCMeta)):
    def __call__(cls, *args, **kwargs):
        from .keras_model import KerasModel
        if issubclass(cls, KerasModel):
            import keras.backend as K
            K.clear_session()

        obj = cls.__new__(cls)
        obj.graph = tf.Graph()
        for meth in dir(obj):
            if meth == '__class__':
                continue
            attr = getattr(obj, meth)
            # if callable(attr): # leads to an untraceable bug if an attribute
            # is initilaized via a class call, error doesn't raise
            # if isinstance(attr, (types.FunctionType, types.BuiltinFunctionType, functools.partial)):
            if callable(attr):
                setattr(obj, meth, _graph_wrap(attr, obj.graph))
        obj.__init__(*args, **kwargs)
        return obj
<|MERGE_RESOLUTION|>--- conflicted
+++ resolved
@@ -1,12 +1,6 @@
 import tensorflow as tf
 from abc import ABCMeta
-<<<<<<< HEAD
-import functools
 from functools import wraps
-import types
-=======
-from functools import wraps
->>>>>>> ce89128c
 
 from six import with_metaclass
 
