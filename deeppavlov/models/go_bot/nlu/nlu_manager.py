from logging import getLogger
from typing import List

from deeppavlov import Chainer
from deeppavlov.core.data.simple_vocab import SimpleVocabulary
from deeppavlov.models.bert.bert_classifier import BertClassifierModel
<<<<<<< HEAD
=======
from deeppavlov.models.intent_catcher.intent_catcher import IntentCatcher
>>>>>>> 8c63c4e6
from deeppavlov.models.go_bot.nlu.dto.nlu_response import NLUResponse
from deeppavlov.models.go_bot.nlu.nlu_manager_interface import NLUManagerInterface

log = getLogger(__name__)


# todo add the ability to configure nlu loglevel in config (now the setting is shared across all the GO-bot)
# todo add each method input-output logging when proper loglevel level specified


class NLUManager(NLUManagerInterface):
    """
    NLUManager is a unit of the go-bot pipeline that handles the understanding of text.
    Given the text it provides tokenization, intents extraction and the slots extraction.
    (the whole go-bot pipeline is as follows: NLU, dialogue-state-tracking&policy-NN, NLG)
    """

    def __init__(self, tokenizer, slot_filler, intent_classifier, debug=False):
        self.debug = debug
        if self.debug:
            log.debug(f"BEFORE {self.__class__.__name__} init(): "
                      f"tokenizer={tokenizer}, slot_filler={slot_filler}, "
                      f"intent_classifier={intent_classifier}, debug={debug}")
        # todo type hints
        self.tokenizer = tokenizer
        self.slot_filler = slot_filler
        self.intent_classifier = intent_classifier
        self.intents = []
        if isinstance(self.intent_classifier, Chainer):
            component = self.intent_classifier.get_main_component()
<<<<<<< HEAD
            if isinstance(component, BertClassifierModel):
=======
            if isinstance(component, BertClassifierModel) or isinstance(component, IntentCatcher):
>>>>>>> 8c63c4e6
                intent2labeltools = [el[-1] for el in self.intent_classifier.pipe if isinstance(el[-1], SimpleVocabulary)]
                if intent2labeltools:
                    self.intents = intent2labeltools[-1]._i2t
            else:
                self.intents = component.classes

        if self.debug:
            log.debug(f"AFTER {self.__class__.__name__} init(): "
                      f"tokenizer={tokenizer}, slot_filler={slot_filler}, "
                      f"intent_classifier={intent_classifier}, debug={debug}")

    def nlu(self, text: str) -> NLUResponse:
        """
        Extracts slot values and intents from text.

        Args:
            text: text to extract knowledge from

        Returns:
            an object storing the extracted slos and intents info
        """
        # todo meaningful type hints
        tokens = self._tokenize_single_text_entry(text)

        slots = None
        if callable(self.slot_filler):
            slots = self._extract_slots_from_tokenized_text_entry(tokens)

        intents = []
        if callable(self.intent_classifier):
            intents = self._extract_intents_from_text_entry(text)

        return NLUResponse(slots, intents, tokens)

    def _extract_intents_from_tokenized_text_entry(self, tokens: List[str]):
        # todo meaningful type hints, relies on unannotated intent classifier
        classifier_output = self.intent_classifier([' '.join(tokens)])
        intent_features = classifier_output[1][0]
        return intent_features

    def _extract_intents_from_text_entry(self, text: str):
        # todo meaningful type hints, relies on unannotated intent classifier
        intent_features = self.intent_classifier([text])[1][0]
        return intent_features

    def _extract_slots_from_tokenized_text_entry(self, tokens: List[str]):
        # todo meaningful type hints, relies on unannotated slot filler
        return self.slot_filler([tokens])[0]

    def _tokenize_single_text_entry(self, text: str):
        # todo meaningful type hints, relies on unannotated tokenizer
        return self.tokenizer([text.lower().strip()])[0]

    def num_of_known_intents(self) -> int:
        """
        Returns:
            the number of intents known to the NLU module
        """
        return len(self.intents)<|MERGE_RESOLUTION|>--- conflicted
+++ resolved
@@ -4,10 +4,7 @@
 from deeppavlov import Chainer
 from deeppavlov.core.data.simple_vocab import SimpleVocabulary
 from deeppavlov.models.bert.bert_classifier import BertClassifierModel
-<<<<<<< HEAD
-=======
 from deeppavlov.models.intent_catcher.intent_catcher import IntentCatcher
->>>>>>> 8c63c4e6
 from deeppavlov.models.go_bot.nlu.dto.nlu_response import NLUResponse
 from deeppavlov.models.go_bot.nlu.nlu_manager_interface import NLUManagerInterface
 
@@ -38,11 +35,7 @@
         self.intents = []
         if isinstance(self.intent_classifier, Chainer):
             component = self.intent_classifier.get_main_component()
-<<<<<<< HEAD
-            if isinstance(component, BertClassifierModel):
-=======
             if isinstance(component, BertClassifierModel) or isinstance(component, IntentCatcher):
->>>>>>> 8c63c4e6
                 intent2labeltools = [el[-1] for el in self.intent_classifier.pipe if isinstance(el[-1], SimpleVocabulary)]
                 if intent2labeltools:
                     self.intents = intent2labeltools[-1]._i2t
@@ -73,7 +66,7 @@
 
         intents = []
         if callable(self.intent_classifier):
-            intents = self._extract_intents_from_text_entry(text)
+            intents = self._extract_intents_from_tokenized_text_entry(tokens)
 
         return NLUResponse(slots, intents, tokens)
 
@@ -81,11 +74,6 @@
         # todo meaningful type hints, relies on unannotated intent classifier
         classifier_output = self.intent_classifier([' '.join(tokens)])
         intent_features = classifier_output[1][0]
-        return intent_features
-
-    def _extract_intents_from_text_entry(self, text: str):
-        # todo meaningful type hints, relies on unannotated intent classifier
-        intent_features = self.intent_classifier([text])[1][0]
         return intent_features
 
     def _extract_slots_from_tokenized_text_entry(self, tokens: List[str]):
