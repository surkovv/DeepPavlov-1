# Copyright 2017 Neural Networks and Deep Learning lab, MIPT
#
# Licensed under the Apache License, Version 2.0 (the "License");
# you may not use this file except in compliance with the License.
# You may obtain a copy of the License at
#
#     http://www.apache.org/licenses/LICENSE-2.0
#
# Unless required by applicable law or agreed to in writing, software
# distributed under the License is distributed on an "AS IS" BASIS,
# WITHOUT WARRANTIES OR CONDITIONS OF ANY KIND, either express or implied.
# See the License for the specific language governing permissions and
# limitations under the License.

<<<<<<< HEAD
import math
=======
>>>>>>> 7f1c9265
import random
import re
from collections import defaultdict
from dataclasses import dataclass
from logging import getLogger
from pathlib import Path
<<<<<<< HEAD
from typing import Tuple, List, Optional, Union, Dict, Set
from typing_extensions import Literal
=======
from typing import Tuple, List, Optional, Union, Dict, Set, Any
>>>>>>> 7f1c9265

import numpy as np
import torch
from transformers import AutoTokenizer
from transformers.data.processors.utils import InputFeatures

from deeppavlov.core.commands.utils import expand_path
from deeppavlov.core.common.registry import register
from deeppavlov.core.data.utils import zero_pad
from deeppavlov.core.models.component import Component
from deeppavlov.models.preprocessors.mask import Mask

log = getLogger(__name__)


@register('torch_transformers_multiplechoice_preprocessor')
class TorchTransformersMultiplechoicePreprocessor(Component):
    """Tokenize text on subtokens, encode subtokens with their indices, create tokens and segment masks.

    Check details in :func:`bert_dp.preprocessing.convert_examples_to_features` function.

    Args:
        vocab_file: path to vocabulary
        do_lower_case: set True if lowercasing is needed
        max_seq_length: max sequence length in subtokens, including [SEP] and [CLS] tokens
        return_tokens: whether to return tuple of input features and tokens, or only input features

    Attributes:
        max_seq_length: max sequence length in subtokens, including [SEP] and [CLS] tokens
        return_tokens: whether to return tuple of input features and tokens, or only input features
        tokenizer: instance of Bert FullTokenizer

    """

    def __init__(self,
                 vocab_file: str,
                 do_lower_case: bool = True,
                 max_seq_length: int = 512,
                 return_tokens: bool = False,
                 **kwargs) -> None:
        self.max_seq_length = max_seq_length
        self.return_tokens = return_tokens
        if Path(vocab_file).is_file():
            vocab_file = str(expand_path(vocab_file))
            self.tokenizer = AutoTokenizer(vocab_file=vocab_file,
                                           do_lower_case=do_lower_case)
        else:
            self.tokenizer = AutoTokenizer.from_pretrained(vocab_file, do_lower_case=do_lower_case)

    def tokenize_mc_examples(self,
                             contexts: List[List[str]],
                             choices: List[List[str]]) -> Dict[str, torch.tensor]:

        num_choices = len(contexts[0])
        batch_size = len(contexts)

        # tokenize examples in groups of `num_choices`
        examples = []
        for context_list, choice_list in zip(contexts, choices):
            for context, choice in zip(context_list, choice_list):
                tokenized_input = self.tokenizer.encode_plus(text=context,
                                                             text_pair=choice,
                                                             return_attention_mask=True,
                                                             add_special_tokens=True,
                                                             truncation=True)

                examples.append(tokenized_input)

        padded_examples = self.tokenizer.pad(
            examples,
            padding=True,
            max_length=self.max_seq_length,
            return_tensors='pt',
        )

        padded_examples = {k: v.view(batch_size, num_choices, -1) for k, v in padded_examples.items()}

        return padded_examples

    def __call__(self, texts_a: List[List[str]], texts_b: List[List[str]] = None) -> Dict[str, torch.tensor]:
        """Tokenize and create masks.

        texts_a and texts_b are separated by [SEP] token

        Args:
            texts_a: list of texts,
            texts_b: list of texts, it could be None, e.g. single sentence classification task

        Returns:
            batch of :class:`transformers.data.processors.utils.InputFeatures` with subtokens, subtoken ids, \
                subtoken mask, segment mask, or tuple of batch of InputFeatures and Batch of subtokens
        """

        input_features = self.tokenize_mc_examples(texts_a, texts_b)
        return input_features


@register('torch_transformers_preprocessor')
class TorchTransformersPreprocessor(Component):
    """Tokenize text on subtokens, encode subtokens with their indices, create tokens and segment masks.
    Check details in :func:`bert_dp.preprocessing.convert_examples_to_features` function.
    Args:
        vocab_file: path to vocabulary
        do_lower_case: set True if lowercasing is needed
        max_seq_length: max sequence length in subtokens, including [SEP] and [CLS] tokens
        return_tokens: whether to return tuple of input features and tokens, or only input features
    Attributes:
        max_seq_length: max sequence length in subtokens, including [SEP] and [CLS] tokens
        return_tokens: whether to return tuple of input features and tokens, or only input features
        tokenizer: instance of Bert FullTokenizer
    """

    def __init__(self,
                 vocab_file: str,
                 do_lower_case: bool = True,
                 max_seq_length: int = 512,
                 return_tokens: bool = False,
                 **kwargs) -> None:
        self.max_seq_length = max_seq_length
        self.return_tokens = return_tokens
        if Path(vocab_file).is_file():
            vocab_file = str(expand_path(vocab_file))
            self.tokenizer = AutoTokenizer(vocab_file=vocab_file,
                                           do_lower_case=do_lower_case)
        else:
            self.tokenizer = AutoTokenizer.from_pretrained(vocab_file, do_lower_case=do_lower_case)

    def __call__(self, texts_a: List[str], texts_b: Optional[List[str]] = None) -> Union[List[InputFeatures],
                                                                                         Tuple[List[InputFeatures],
                                                                                               List[List[str]]]]:
        """Tokenize and create masks.
        texts_a and texts_b are separated by [SEP] token
        Args:
            texts_a: list of texts,
            texts_b: list of texts, it could be None, e.g. single sentence classification task
        Returns:
            batch of :class:`transformers.data.processors.utils.InputFeatures` with subtokens, subtoken ids, \
                subtoken mask, segment mask, or tuple of batch of InputFeatures and Batch of subtokens
        """

        # in case of iterator's strange behaviour
        if isinstance(texts_a, tuple):
            texts_a = list(texts_a)

        input_features = self.tokenizer(text=texts_a,
                                        text_pair=texts_b,
                                        add_special_tokens=True,
                                        max_length=self.max_seq_length,
                                        padding='max_length',
                                        return_attention_mask=True,
                                        truncation=True,
                                        return_tensors='pt')
        return input_features


@register('torch_transformers_entity_ranker_preprocessor')
class TorchTransformersEntityRankerPreprocessor(Component):
    """Class for tokenization of text into subtokens, encoding of subtokens with indices and obtaining positions of
    special [ENT]-tokens
    Args:
        vocab_file: path to vocabulary
        do_lower_case: set True if lowercasing is needed
        max_seq_length: max sequence length in subtokens, including [SEP] and [CLS] tokens
        return_tokens: whether to return tuple of input features and tokens, or only input features
        special_tokens: list of special tokens
        special_token_id: id of special token
        return_special_tokens_pos: whether to return positions of found special tokens
    """

    def __init__(self,
                 vocab_file: str,
                 do_lower_case: bool = False,
                 max_seq_length: int = 512,
                 return_tokens: bool = False,
                 special_tokens: List[str] = None,
                 special_token_id: int = None,
                 return_special_tokens_pos: bool = False,
                 **kwargs) -> None:
        self.max_seq_length = max_seq_length
        self.return_tokens = return_tokens
        self.do_lower_case = do_lower_case
        if Path(vocab_file).is_file():
            vocab_file = str(expand_path(vocab_file))
            self.tokenizer = AutoTokenizer(vocab_file=vocab_file,
                                           do_lower_case=do_lower_case)
        else:
            self.tokenizer = AutoTokenizer.from_pretrained(vocab_file, do_lower_case=do_lower_case)
        if special_tokens is not None:
            special_tokens_dict = {'additional_special_tokens': special_tokens}
            self.tokenizer.add_special_tokens(special_tokens_dict)
        self.special_token_id = special_token_id
        self.return_special_tokens_pos = return_special_tokens_pos

    def __call__(self, texts_a: List[str]) -> Tuple[Any, List[int]]:
        """Tokenize and find special tokens positions.
        Args:
            texts_a: list of texts,
        Returns:
            batch of :class:`transformers.data.processors.utils.InputFeatures` with subtokens, subtoken ids, \
                subtoken mask, segment mask, or tuple of batch of InputFeatures and Batch of subtokens
            batch of indices of special token ids in input ids sequence
        """
        # in case of iterator's strange behaviour
        if isinstance(texts_a, tuple):
            texts_a = list(texts_a)
        if self.do_lower_case:
            texts_a = [text.lower() for text in texts_a]
        lengths = []
        input_ids_batch = []
        for text_a in texts_a:
            encoding = self.tokenizer.encode_plus(
                text_a, add_special_tokens=True, pad_to_max_length=True, return_attention_mask=True)
            input_ids = encoding["input_ids"]
            input_ids_batch.append(input_ids)
            lengths.append(len(input_ids))

        max_length = min(max(lengths), self.max_seq_length)
        input_features = self.tokenizer(text=texts_a,
                                        add_special_tokens=True,
                                        max_length=max_length,
                                        padding='max_length',
                                        return_attention_mask=True,
                                        truncation=True,
                                        return_tensors='pt')
        special_tokens_pos = []
        for input_ids_list in input_ids_batch:
            found_n = -1
            for n, input_id in enumerate(input_ids_list):
                if input_id == self.special_token_id:
                    found_n = n
                    break
            if found_n == -1:
                found_n = 0
            special_tokens_pos.append(found_n)

        if self.return_special_tokens_pos:
            return input_features, special_tokens_pos
        else:
            return input_features


@register('torch_squad_transformers_preprocessor')
class TorchSquadTransformersPreprocessor(Component):
    """Tokenize text on subtokens, encode subtokens with their indices, create tokens and segment masks.

    Check details in :func:`bert_dp.preprocessing.convert_examples_to_features` function.

    Args:
        vocab_file: path to vocabulary
        do_lower_case: set True if lowercasing is needed
        max_seq_length: max sequence length in subtokens, including [SEP] and [CLS] tokens
        return_tokens: whether to return tuple of input features and tokens, or only input features

    Attributes:
        max_seq_length: max sequence length in subtokens, including [SEP] and [CLS] tokens
        return_tokens: whether to return tuple of input features and tokens, or only input features
        tokenizer: instance of Bert FullTokenizer

    """

    def __init__(self,
                 vocab_file: str,
                 do_lower_case: bool = True,
                 max_seq_length: int = 512,
                 return_tokens: bool = False,
                 add_token_type_ids: bool = False,
                 **kwargs) -> None:
        self.max_seq_length = max_seq_length
        self.return_tokens = return_tokens
        self.add_token_type_ids = add_token_type_ids
        if Path(vocab_file).is_file():
            vocab_file = str(expand_path(vocab_file))
            self.tokenizer = AutoTokenizer(vocab_file=vocab_file,
                                           do_lower_case=do_lower_case)
        else:
            self.tokenizer = AutoTokenizer.from_pretrained(vocab_file, do_lower_case=do_lower_case)

    def __call__(self, question_batch: List[str], context_batch: Optional[List[str]] = None) -> Union[
        List[InputFeatures],
        Tuple[List[InputFeatures],
              List[List[str]]]]:
        """Tokenize and create masks.

        texts_a_batch and texts_b_batch are separated by [SEP] token

        Args:
            texts_a_batch: list of texts,
            texts_b_batch: list of texts, it could be None, e.g. single sentence classification task

        Returns:
            batch of :class:`transformers.data.processors.utils.InputFeatures` with subtokens, subtoken ids, \
                subtoken mask, segment mask, or tuple of batch of InputFeatures, batch of subtokens and batch of
                split paragraphs
        """

        if context_batch is None:
            context_batch = [None] * len(question_batch)

        input_features_batch, tokens_batch, split_context_batch = [], [], []
        for question, context in zip(question_batch, context_batch):
            question_list, context_list = [], []
            context_subtokens = self.tokenizer.tokenize(context)
            question_subtokens = self.tokenizer.tokenize(question)
            max_chunk_len = self.max_seq_length - len(question_subtokens) - 3
            if 0 < max_chunk_len < len(context_subtokens):
                number_of_chunks = math.ceil(len(context_subtokens) / max_chunk_len)
                sentences = context.split(". ")
                sentences = [f"{sentence}." for sentence in sentences if not sentence.endswith(".")]
                for chunk in np.array_split(sentences, number_of_chunks):
                    context_list += [' '.join(chunk)]
                    question_list += [question]
            else:
                context_list += [context]
                question_list += [question]

            input_features_list, tokens_list = [], []
            for question_elem, context_elem in zip(question_list, context_list):
                encoded_dict = self.tokenizer.encode_plus(
                    text=question_elem, text_pair=context_elem,
                    add_special_tokens=True,
                    max_length=self.max_seq_length,
                    truncation=True,
                    padding='max_length',
                    return_attention_mask=True,
                    return_tensors='pt')
                if 'token_type_ids' not in encoded_dict:
                    if self.add_token_type_ids:
                        input_ids = encoded_dict['input_ids']
                        seq_len = input_ids.size(1)
                        sep = torch.where(input_ids == self.tokenizer.sep_token_id)[1][0].item()
                        len_a = min(sep + 1, seq_len)
                        len_b = seq_len - len_a
                        encoded_dict['token_type_ids'] = torch.cat((torch.zeros(1, len_a, dtype=int),
                                                                    torch.ones(1, len_b, dtype=int)), dim=1)
                    else:
                        encoded_dict['token_type_ids'] = torch.tensor([0])

                curr_features = InputFeatures(input_ids=encoded_dict['input_ids'],
                                              attention_mask=encoded_dict['attention_mask'],
                                              token_type_ids=encoded_dict['token_type_ids'],
                                              label=None)
                input_features_list.append(curr_features)
                if self.return_tokens:
                    tokens_list.append(self.tokenizer.convert_ids_to_tokens(encoded_dict['input_ids'][0]))

            input_features_batch.append(input_features_list)
            tokens_batch.append(tokens_list)
            split_context_batch.append(context_list)

        if self.return_tokens:
            return input_features_batch, tokens_batch, split_context_batch
        else:
            return input_features_batch, split_context_batch


@register('rel_ranking_preprocessor')
class RelRankingPreprocessor(Component):
    """Class for tokenization of text and relation labels
    Args:
        vocab_file: path to vocabulary
        add_special_tokens: special_tokens_list
        do_lower_case: set True if lowercasing is needed
        max_seq_length: max sequence length in subtokens, including [SEP] and [CLS] tokens
    """

    def __init__(self,
                 vocab_file: str,
                 add_special_tokens: List[str],
                 do_lower_case: bool = True,
                 max_seq_length: int = 512,
                 **kwargs) -> None:
        self.max_seq_length = max_seq_length
        self.tokenizer = AutoTokenizer.from_pretrained(vocab_file, do_lower_case=do_lower_case)
        self.add_special_tokens = add_special_tokens
        special_tokens_dict = {'additional_special_tokens': add_special_tokens}
        self.tokenizer.add_special_tokens(special_tokens_dict)

    def __call__(self, questions_batch: List[List[str]], rels_batch: List[List[str]] = None) -> Dict[str, torch.tensor]:
        """Tokenize questions and relations
        texts_a and texts_b are separated by [SEP] token
        Args:
            questions_batch: list of texts,
            rels_batch: list of relations list

        Returns:
            batch of :class:`transformers.data.processors.utils.InputFeatures` with subtokens, subtoken ids, \
                subtoken mask, segment mask, or tuple of batch of InputFeatures and Batch of subtokens
        """
        lengths = []
        for question, rels_list in zip(questions_batch, rels_batch):
            if isinstance(rels_list, list):
                rels_str = self.add_special_tokens[2].join(rels_list)
            else:
                rels_str = rels_list
            text_input = f"{self.add_special_tokens[0]} {question} {self.add_special_tokens[1]} {rels_str}"
            encoding = self.tokenizer.encode_plus(text=text_input,
                                                  return_attention_mask=True, add_special_tokens=True,
                                                  truncation=True)
            lengths.append(len(encoding["input_ids"]))
        max_len = max(lengths)
        input_ids_batch = []
        attention_mask_batch = []
        token_type_ids_batch = []
        for question, rels_list in zip(questions_batch, rels_batch):
            if isinstance(rels_list, list):
                rels_str = self.add_special_tokens[2].join(rels_list)
            else:
                rels_str = rels_list
            text_input = f"{self.add_special_tokens[0]} {question} {self.add_special_tokens[1]} {rels_str}"
            encoding = self.tokenizer.encode_plus(text=text_input,
                                                  truncation = True, max_length=max_len,
                                                  pad_to_max_length=True, return_attention_mask = True)
            input_ids_batch.append(encoding["input_ids"])
            attention_mask_batch.append(encoding["attention_mask"])
            if "token_type_ids" in encoding:
                token_type_ids_batch.append(encoding["token_type_ids"])
            else:
                token_type_ids_batch.append([0])
            
        input_features = {"input_ids": torch.LongTensor(input_ids_batch),
                          "attention_mask": torch.LongTensor(attention_mask_batch),
                          "token_type_ids": torch.LongTensor(token_type_ids_batch)}
            
        return input_features


@register('torch_transformers_ner_preprocessor')
class TorchTransformersNerPreprocessor(Component):
    """
    Takes tokens and splits them into bert subtokens, encodes subtokens with their indices.
    Creates a mask of subtokens (one for the first subtoken, zero for the others).

    If tags are provided, calculates tags for subtokens.

    Args:
        vocab_file: path to vocabulary
        do_lower_case: set True if lowercasing is needed
        max_seq_length: max sequence length in subtokens, including [SEP] and [CLS] tokens
        max_subword_length: replace token to <unk> if it's length is larger than this
            (defaults to None, which is equal to +infinity)
        token_masking_prob: probability of masking token while training
        provide_subword_tags: output tags for subwords or for words
        subword_mask_mode: subword to select inside word tokens, can be "first" or "last"
            (default="first")

    Attributes:
        max_seq_length: max sequence length in subtokens, including [SEP] and [CLS] tokens
        max_subword_length: rmax lenght of a bert subtoken
        tokenizer: instance of Bert FullTokenizer
    """

    def __init__(self,
                 vocab_file: str,
                 do_lower_case: bool = False,
                 max_seq_length: int = 512,
                 max_subword_length: int = None,
                 token_masking_prob: float = 0.0,
                 provide_subword_tags: bool = False,
                 subword_mask_mode: str = "first",
                 return_offsets: bool = False,
                 **kwargs):
        self._re_tokenizer = re.compile(r"[\w']+|[^\w ]")
        self.provide_subword_tags = provide_subword_tags
        self.mode = kwargs.get('mode')
        self.max_seq_length = max_seq_length
        self.max_subword_length = max_subword_length
        self.subword_mask_mode = subword_mask_mode
        if Path(vocab_file).is_file():
            vocab_file = str(expand_path(vocab_file))
            self.tokenizer = AutoTokenizer(vocab_file=vocab_file,
                                           do_lower_case=do_lower_case)
        else:
            self.tokenizer = AutoTokenizer.from_pretrained(vocab_file, do_lower_case=do_lower_case)
        self.token_masking_prob = token_masking_prob
        self.return_offsets = return_offsets

    def __call__(self,
                 tokens: Union[List[List[str]], List[str]],
                 tags: List[List[str]] = None,
                 **kwargs):
        tokens_offsets_batch = [[] for _ in tokens]
        if isinstance(tokens[0], str):
            tokens_batch = []
            tokens_offsets_batch = []
            for s in tokens:
                tokens_list = []
                tokens_offsets_list = []
                for elem in re.finditer(self._re_tokenizer, s):
                    tokens_list.append(elem[0])
                    tokens_offsets_list.append((elem.start(), elem.end()))
                tokens_batch.append(tokens_list)
                tokens_offsets_batch.append(tokens_offsets_list)
            tokens = tokens_batch
        subword_tokens, subword_tok_ids, startofword_markers, subword_tags = [], [], [], []
        for i in range(len(tokens)):
            toks = tokens[i]
            ys = ['O'] * len(toks) if tags is None else tags[i]
            assert len(toks) == len(ys), \
                f"toks({len(toks)}) should have the same length as ys({len(ys)})"
            sw_toks, sw_marker, sw_ys = \
                self._ner_bert_tokenize(toks,
                                        ys,
                                        self.tokenizer,
                                        self.max_subword_length,
                                        mode=self.mode,
                                        subword_mask_mode=self.subword_mask_mode,
                                        token_masking_prob=self.token_masking_prob)
            if self.max_seq_length is not None:
                if len(sw_toks) > self.max_seq_length:
                    raise RuntimeError(f"input sequence after bert tokenization"
                                       f" shouldn't exceed {self.max_seq_length} tokens.")
            subword_tokens.append(sw_toks)
            subword_tok_ids.append(self.tokenizer.convert_tokens_to_ids(sw_toks))
            startofword_markers.append(sw_marker)
            subword_tags.append(sw_ys)
            assert len(sw_marker) == len(sw_toks) == len(subword_tok_ids[-1]) == len(sw_ys), \
                f"length of sow_marker({len(sw_marker)}), tokens({len(sw_toks)})," \
                f" token ids({len(subword_tok_ids[-1])}) and ys({len(ys)})" \
                f" for tokens = `{toks}` should match"

        subword_tok_ids = zero_pad(subword_tok_ids, dtype=int, padding=0)
        startofword_markers = zero_pad(startofword_markers, dtype=int, padding=0)
        attention_mask = Mask()(subword_tokens)

        if tags is not None:
            if self.provide_subword_tags:
                return tokens, subword_tokens, subword_tok_ids, \
                       attention_mask, startofword_markers, subword_tags
            else:
                nonmasked_tags = [[t for t in ts if t != 'X'] for ts in tags]
                for swts, swids, swms, ts in zip(subword_tokens,
                                                 subword_tok_ids,
                                                 startofword_markers,
                                                 nonmasked_tags):
                    if (len(swids) != len(swms)) or (len(ts) != sum(swms)):
                        log.warning('Not matching lengths of the tokenization!')
                        log.warning(f'Tokens len: {len(swts)}\n Tokens: {swts}')
                        log.warning(f'Markers len: {len(swms)}, sum: {sum(swms)}')
                        log.warning(f'Masks: {swms}')
                        log.warning(f'Tags len: {len(ts)}\n Tags: {ts}')
                return tokens, subword_tokens, subword_tok_ids, \
                       attention_mask, startofword_markers, nonmasked_tags
        if self.return_offsets:
            return tokens, subword_tokens, subword_tok_ids, startofword_markers, attention_mask, tokens_offsets_batch
        else:
            return tokens, subword_tokens, subword_tok_ids, startofword_markers, attention_mask

    @staticmethod
    def _ner_bert_tokenize(tokens: List[str],
                           tags: List[str],
                           tokenizer: AutoTokenizer,
                           max_subword_len: int = None,
                           mode: str = None,
                           subword_mask_mode: str = "first",
                           token_masking_prob: float = None) -> Tuple[List[str], List[int], List[str]]:
        do_masking = (mode == 'train') and (token_masking_prob is not None)
        do_cutting = (max_subword_len is not None)
        tokens_subword = ['[CLS]']
        startofword_markers = [0]
        tags_subword = ['X']
        for token, tag in zip(tokens, tags):
            token_marker = int(tag != 'X')
            subwords = tokenizer.tokenize(token)
            if not subwords or (do_cutting and (len(subwords) > max_subword_len)):
                tokens_subword.append('[UNK]')
                startofword_markers.append(token_marker)
                tags_subword.append(tag)
            else:
                if do_masking and (random.random() < token_masking_prob):
                    tokens_subword.extend(['[MASK]'] * len(subwords))
                else:
                    tokens_subword.extend(subwords)
                if subword_mask_mode == "last":
                    startofword_markers.extend([0] * (len(subwords) - 1) + [token_marker])
                else:
                    startofword_markers.extend([token_marker] + [0] * (len(subwords) - 1))
                tags_subword.extend([tag] + ['X'] * (len(subwords) - 1))

        tokens_subword.append('[SEP]')
        startofword_markers.append(0)
        tags_subword.append('X')
        return tokens_subword, startofword_markers, tags_subword


@register('torch_bert_ranker_preprocessor')
class TorchBertRankerPreprocessor(TorchTransformersPreprocessor):
    """Tokenize text to sub-tokens, encode sub-tokens with their indices, create tokens and segment masks for ranking.

    Builds features for a pair of context with each of the response candidates.
    """

    def __call__(self, batch: List[List[str]]) -> List[List[InputFeatures]]:
        """Tokenize and create masks.

        Args:
            batch: list of elements where the first element represents the batch with contexts
                and the rest of elements represent response candidates batches

        Returns:
            list of feature batches with subtokens, subtoken ids, subtoken mask, segment mask.
        """

        if isinstance(batch[0], str):
            batch = [batch]

        cont_resp_pairs = []
        if len(batch[0]) == 1:
            contexts = batch[0]
            responses_empt = [None] * len(batch)
            cont_resp_pairs.append(zip(contexts, responses_empt))
        else:
            contexts = [el[0] for el in batch]
            for i in range(1, len(batch[0])):
                responses = []
                for el in batch:
                    responses.append(el[i])
                cont_resp_pairs.append(zip(contexts, responses))

        input_features = []

        for s in cont_resp_pairs:
            sub_list_features = []
            for context, response in s:
                encoded_dict = self.tokenizer.encode_plus(
                    text=context, text_pair=response, add_special_tokens=True, max_length=self.max_seq_length,
                    pad_to_max_length=True, return_attention_mask=True, return_tensors='pt')

                curr_features = InputFeatures(input_ids=encoded_dict['input_ids'],
                                              attention_mask=encoded_dict['attention_mask'],
                                              token_type_ids=encoded_dict['token_type_ids'],
                                              label=None)
                sub_list_features.append(curr_features)
            input_features.append(sub_list_features)

        return input_features


@dataclass
class RecordFlatExample:
    """Dataclass to store a flattened ReCoRD example. Contains `probability` for
    a given `entity` candidate, as well as its label.
    """
    index: str
    label: int
    probability: float
    entity: str


@dataclass
class RecordNestedExample:
    """Dataclass to store a nested ReCoRD example. Contains a single predicted entity, as well as
    a list of correct answers.
    """
    index: str
    prediction: str
    answers: List[str]


@register("torch_record_postprocessor")
class TorchRecordPostprocessor:
    """Combines flat classification examples into nested examples. When called returns nested examples
    that weren't previously returned during current iteration over examples.

    Args:
        is_binary: signifies whether the classifier uses binary classification head
    Attributes:
        record_example_accumulator: underling accumulator that transforms flat examples
        total_examples: overall number of flat examples that must be processed during current iteration
    """

    def __init__(self, is_binary: bool = False, *args, **kwargs):
        self.record_example_accumulator: RecordExampleAccumulator = RecordExampleAccumulator()
        self.total_examples: Optional[int, None] = None
        self.is_binary: bool = is_binary

    def __call__(self,
                 idx: List[str],
                 y: List[int],
                 y_pred_probas: np.ndarray,
                 entities: List[str],
                 num_examples: List[int],
                 *args,
                 **kwargs) -> List[RecordNestedExample]:
        """Postprocessor call

        Args:
            idx: list of string indices
            y: list of integer labels
            y_pred_probas: array of predicted probabilities
            num_examples: list of duplicated total numbers of examples

        Returns:
            List[RecordNestedExample]: processed but not previously returned examples (may be empty in some cases)
        """
        if not self.is_binary:
            # if we have outputs for both classes `0` and `1`
            y_pred_probas = y_pred_probas[:, 1]
        if self.total_examples != num_examples[0]:
            # start over if num_examples is different
            # implying that a different split is being evaluated
            self.reset_accumulator()
            self.total_examples = num_examples[0]
        for index, label, probability, entity in zip(idx, y, y_pred_probas, entities):
            self.record_example_accumulator.add_flat_example(index, label, probability, entity)
            self.record_example_accumulator.collect_nested_example(index)
            if self.record_example_accumulator.examples_processed >= self.total_examples:
                # start over if all examples were processed
                self.reset_accumulator()
        return self.record_example_accumulator.return_examples()

    def reset_accumulator(self):
        """Reinitialize the underlying accumulator from scratch
        """
        self.record_example_accumulator = RecordExampleAccumulator()


class RecordExampleAccumulator:
    """ReCoRD example accumulator

    Attributes:
        examples_processed: total number of examples processed so far
        record_counter: number of examples processed for each index
        nested_len: expected number of flat examples for a given index
        flat_examples: stores flat examples
        nested_examples: stores nested examples
        collected_indices: indices of collected nested examples
        returned_indices: indices that have been returned
    """

    def __init__(self):
        self.examples_processed: int = 0
        self.record_counter: Dict[str, int] = defaultdict(lambda: 0)
        self.nested_len: Dict[str, int] = dict()
        self.flat_examples: Dict[str, List[RecordFlatExample]] = defaultdict(lambda: [])
        self.nested_examples: Dict[str, RecordNestedExample] = dict()
        self.collected_indices: Set[str] = set()
        self.returned_indices: Set[str] = set()

    def add_flat_example(self, index: str, label: int, probability: float, entity: str):
        """Add a single flat example to the accumulator

        Args:
            index: example index
            label: example label (`-1` means that label is not available)
            probability: predicted probability
            entity: candidate entity
        """
        self.flat_examples[index].append(RecordFlatExample(index, label, probability, entity))
        if index not in self.nested_len:
            self.nested_len[index] = self.get_expected_len(index)
        self.record_counter[index] += 1
        self.examples_processed += 1

    def ready_to_nest(self, index: str) -> bool:
        """Checks whether all the flat examples for a given index were collected at this point.
        Args:
            index: the index of the candidate nested example
        Returns:
            bool: indicates whether the collected flat examples can be combined into a nested example
        """
        return self.record_counter[index] == self.nested_len[index]

    def collect_nested_example(self, index: str):
        """Combines a list of flat examples denoted by the given index into a single nested example
        provided that all the necessary flat example have been collected by this time.
        Args:
            index: the index of the candidate nested example
        """
        if self.ready_to_nest(index):
            example_list: List[RecordFlatExample] = self.flat_examples[index]
            entities: List[str] = []
            labels: List[int] = []
            probabilities: List[float] = []
            answers: List[str] = []

            for example in example_list:
                entities.append(example.entity)
                labels.append(example.label)
                probabilities.append(example.probability)
                if example.label == 1:
                    answers.append(example.entity)

            prediction_index = np.argmax(probabilities)
            prediction = entities[prediction_index]

            self.nested_examples[index] = RecordNestedExample(index, prediction, answers)
            self.collected_indices.add(index)

    def return_examples(self) -> List[RecordNestedExample]:
        """Determines which nested example were not yet returned during the current evaluation
        cycle and returns them. May return an empty list if there are no new nested examples
        to return yet.
        Returns:
            List[RecordNestedExample]: zero or more nested examples
        """
        indices_to_return: Set[str] = self.collected_indices.difference(self.returned_indices)
        examples_to_return: List[RecordNestedExample] = []
        for index in indices_to_return:
            examples_to_return.append(self.nested_examples[index])
        self.returned_indices.update(indices_to_return)
        return examples_to_return

    @staticmethod
    def get_expected_len(index: str) -> int:
        """
        Calculates the total number of flat examples denoted by the give index
        Args:
            index: the index to calculate the number of examples for
        Returns:
            int: the expected number of examples for this index
        """
        return int(index.split("-")[-1])<|MERGE_RESOLUTION|>--- conflicted
+++ resolved
@@ -12,22 +12,14 @@
 # See the License for the specific language governing permissions and
 # limitations under the License.
 
-<<<<<<< HEAD
 import math
-=======
->>>>>>> 7f1c9265
 import random
 import re
 from collections import defaultdict
 from dataclasses import dataclass
 from logging import getLogger
 from pathlib import Path
-<<<<<<< HEAD
-from typing import Tuple, List, Optional, Union, Dict, Set
-from typing_extensions import Literal
-=======
 from typing import Tuple, List, Optional, Union, Dict, Set, Any
->>>>>>> 7f1c9265
 
 import numpy as np
 import torch
