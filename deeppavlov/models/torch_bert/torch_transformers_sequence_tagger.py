--- conflicted
+++ resolved
@@ -323,20 +323,10 @@
             # Move logits and labels to CPU and to numpy arrays
             logits = token_from_subtoken(logits[0].detach().cpu(), torch.from_numpy(y_masks))
 
-        probas = torch.nn.functional.softmax(logits, dim=-1)
-        probas = probas.detach().cpu().numpy()
-
-        logits = logits.detach().cpu().numpy()
-        pred = np.argmax(logits, axis=-1)
-        seq_lengths = np.sum(y_masks, axis=1)
-        pred = [p[:l] for l, p in zip(seq_lengths, pred)]
-
         if self.return_probas:
-            return pred, probas
+            pred = torch.nn.functional.softmax(logits, dim=-1)
+            pred = pred.detach().cpu().numpy()
         else:
-<<<<<<< HEAD
-            return pred
-=======
             if self.use_crf:
                 logits = logits.transpose(1, 0).to(self.device)
                 pred = self.crf.decode(logits)
@@ -347,7 +337,6 @@
             pred = [p[:l] for l, p in zip(seq_lengths, pred)]
 
         return pred
->>>>>>> c3876962
 
     @overrides
     def load(self, fname=None):
