--- conflicted
+++ resolved
@@ -1,6 +1,6 @@
 from deeppavlov.core.commands.train import train_model_from_config
 from deeppavlov.core.commands.infer import interact_model
-from deeppavlov.core.commands.utils import set_usr_dir, get_usr_dir
+from deeppavlov.core.commands.utils import set_usr_dir
 
 # HCN
 # skills/hcn/config.json
@@ -23,11 +23,7 @@
 # usr_dir = None
 
 try:
-<<<<<<< HEAD
     MODEL_CONFIG_PATH = 'models/classifiers/intents/config.json'
-=======
-    MODEL_CONFIG_PATH = 'skills/hcn_new/config.json'
->>>>>>> f6b21e06
     set_usr_dir(MODEL_CONFIG_PATH)
     train_model_from_config(MODEL_CONFIG_PATH)
     interact_model(MODEL_CONFIG_PATH)
